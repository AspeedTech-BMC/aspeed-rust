// Licensed under the Apache-2.0 license

pub mod cbc_test_vec;
pub mod cfb_test_vec;
pub mod ctr_test_vec;
pub mod ecb_test_vec;
pub mod ecdsa_test;
pub mod gpio_test;
pub mod hash_test;
pub mod hmac_test;
<<<<<<< HEAD
pub mod ofb_test_vec;
pub mod rsa_test;
pub mod rsa_test_vec;
pub mod symm_cipher_test;
=======
pub mod i2c_test;
pub mod rsa_test;
pub mod rsa_test_vec;
pub mod timer_test;
>>>>>>> 91bb9c64
<|MERGE_RESOLUTION|>--- conflicted
+++ resolved
@@ -8,14 +8,11 @@
 pub mod gpio_test;
 pub mod hash_test;
 pub mod hmac_test;
-<<<<<<< HEAD
+pub mod i2c_test;
 pub mod ofb_test_vec;
 pub mod rsa_test;
 pub mod rsa_test_vec;
 pub mod symm_cipher_test;
-=======
-pub mod i2c_test;
 pub mod rsa_test;
 pub mod rsa_test_vec;
-pub mod timer_test;
->>>>>>> 91bb9c64
+pub mod timer_test;