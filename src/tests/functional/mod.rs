// Licensed under the Apache-2.0 license

pub mod ecdsa_test;
pub mod gpio_test;
pub mod hash_test;
pub mod hmac_test;
pub mod i2c_test;
pub mod rsa_test;
pub mod rsa_test_vec;
<<<<<<< HEAD
#[cfg(feature = "i2c_target")]
pub mod swmbx_test;
=======
pub mod timer_test;
>>>>>>> 91bb9c64
<|MERGE_RESOLUTION|>--- conflicted
+++ resolved
@@ -7,9 +7,6 @@
 pub mod i2c_test;
 pub mod rsa_test;
 pub mod rsa_test_vec;
-<<<<<<< HEAD
 #[cfg(feature = "i2c_target")]
 pub mod swmbx_test;
-=======
-pub mod timer_test;
->>>>>>> 91bb9c64
+pub mod timer_test;