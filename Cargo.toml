# Licensed under the Apache-2.0 license

[workspace]
members = ["xtask"]
exclude = []
resolver = "2"

[workspace.package]
edition = "2021"
rust-version = "1.83.0"

[package]
name = "aspeed-ddk"
version = "0.1.0"
edition = "2021"

[features]
default = []
std = []
i2c_target = []
test-rsa = []
test-ecdsa = []
test-hmac = []
test-hash = []
spi_dma = []
spi_dma_write = []
spi_monitor = []

[dependencies]
ast1060-pac = { git = "https://github.com/AspeedTech-BMC/ast1060-pac.git", features = ["rt"] }
embedded-hal = { version = "1.0.0" }
embedded-hal-old = { git = "https://github.com/rust-embedded/embedded-hal.git", rev = "599d44fdc7e709cb9ae6580ec11c0b7f7f102", package = "embedded-hal" }
embedded-io = "0.6.1"
fugit = "0.3.7"
proposed-traits = { git = "https://github.com/rusty1968/proposed_traits.git", package = "proposed-traits", rev = "85641310df5a5276c67f81621b104322cff0286c" }
hex-literal = "0.4"
heapless = "0.8.0"
<<<<<<< HEAD
=======
nb = "1.1.0"
>>>>>>> 91bb9c64
paste = "1.0"

cortex-m = { version = "0.7.5" }
cortex-m-rt = { version = "0.6.5", features = ["device"] }
panic-halt = "1.0.0"
<|MERGE_RESOLUTION|>--- conflicted
+++ resolved
@@ -35,10 +35,7 @@
 proposed-traits = { git = "https://github.com/rusty1968/proposed_traits.git", package = "proposed-traits", rev = "85641310df5a5276c67f81621b104322cff0286c" }
 hex-literal = "0.4"
 heapless = "0.8.0"
-<<<<<<< HEAD
-=======
 nb = "1.1.0"
->>>>>>> 91bb9c64
 paste = "1.0"
 
 cortex-m = { version = "0.7.5" }
